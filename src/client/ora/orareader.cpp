/*
   Drawpile - a collaborative drawing program.

   Copyright (C) 2009-2015 Calle Laakkonen

   Drawpile is free software: you can redistribute it and/or modify
   it under the terms of the GNU General Public License as published by
   the Free Software Foundation, either version 3 of the License, or
   (at your option) any later version.

   Drawpile is distributed in the hope that it will be useful,
   but WITHOUT ANY WARRANTY; without even the implied warranty of
   MERCHANTABILITY or FITNESS FOR A PARTICULAR PURPOSE.  See the
   GNU General Public License for more details.

   You should have received a copy of the GNU General Public License
   along with Drawpile.  If not, see <http://www.gnu.org/licenses/>.
*/

#include "core/blendmodes.h"
#include "ora/orareader.h"

#include "../shared/net/layer.h"
#include "../shared/net/annotation.h"
#include "../shared/net/meta2.h"
#include "net/commands.h"
#include "utils/archive.h"
#include "utils/imagesize.h"

#include <QApplication>
#include <QImageReader>
#include <QDomDocument>
#include <QDebug>
#include <QScopedPointer>
#include <QColor>
#include <QFile>

#include <KZip>

using protocol::MessagePtr;

namespace openraster {

namespace {
	static const QString DP_NAMESPACE = QStringLiteral("http://drawpile.net/");
	// Included for compatibility with files saved by versions <1.0
	static const QString DP_NAMESPACE_OLD = QStringLiteral("http://drawpile.sourceforge.net/");

	bool checkIsOraFile(KArchive &zip)
	{
		const QByteArray expected = "image/openraster";
		QByteArray mimetype = utils::getArchiveFile(zip, "mimetype", expected.length());

		return mimetype == expected;
	}
}

Reader::Reader()
	: _error(QT_TR_NOOP("No error")), _warnings(NO_WARNINGS)
{
}

QImage Reader::loadThumbnail(const QString &filename)
{
	QImage image;

	KZip zip(filename);
	if(zip.open(QIODevice::ReadOnly))
		return image;

	// Make sure this is an OpenRaster file
	if(!checkIsOraFile(zip))
		return image;

	// Load thumbnail
	QByteArray imgdata = utils::getArchiveFile(zip, "Thumbnails/thumbnail.png");
	if(imgdata.isNull())
		return image;

	image.loadFromData(imgdata, "png");

	return image;
}

/**
 * If the load fails, you can get the (translateable) error message using \a error().
 * @return true on success
 */
bool Reader::load(const QString &filename)
{
	QFile orafile(filename);
	KZip zip(&orafile);

	if(!zip.open(QIODevice::ReadOnly)) {
		_error = orafile.errorString();
		return false;
	}

	// Make sure this is an OpenRaster file
	if(!checkIsOraFile(zip)) {
		_error = tr("File is not an OpenRaster file");
		return false;
	}

	// Read the stack
	QDomDocument doc;
	if(doc.setContent(utils::getArchiveFile(zip, "stack.xml"), true, &_error) == false)
		return false;

	const QDomElement stackroot = doc.documentElement().firstChildElement("stack");

	// Get the size of the image
	// These attributes are required by ORA standard.
	QSize imagesize(
			doc.documentElement().attribute("w").toInt(),
			doc.documentElement().attribute("h").toInt()
			);

	if(imagesize.isEmpty()) {
		_error = tr("Image has zero size!");
		return false;
	}

	if(!utils::checkImageSize(imagesize)) {
		_error = tr("Image is too big!");
		return false;
	}

	// Initialize the layer stack now that we know the size
	_commands.append(MessagePtr(new protocol::CanvasResize(1, 0, imagesize.width(), imagesize.height(), 0)));

	_layerid = 0;
	_annotationid = 0;
	// Load the layer images
	if(loadLayers(zip, stackroot, QPoint()) == false)
		return false;

	return true;
}

/**
 * Check that the node map doesn't contain any unknown elements
 * @param attrs node map to check
 * @param names list of known names
 * @return false if node map contains unknown elements
 */
bool isKnown(const QDomNamedNodeMap& attrs, const char **names) {
	bool ok=true;
	for(int i=0;i<attrs.length();++i) {
		QDomNode n = attrs.item(i);
		const char **name = names;
		bool found=false;
		while(!found && *name!=0) {
			found = n.nodeName() == *name;
			++name;
		}
		if(!found) {
			qWarning() << "Unknown attribute" << n.nodeName();
			ok=false;
		}
	}
	return ok;
}

bool Reader::loadLayers(KArchive &zip, const QDomElement& stack, QPoint offset)
{
	// TODO are layer coordinates relative to stack coordinates?
	// The spec, as of this writing, is not clear on this.
	offset += QPoint(
			stack.attribute("x", "0").toInt(),
			stack.attribute("y", "0").toInt()
			);

	QDomNodeList nodes = stack.childNodes();
	// Iterate backwards to get the layers in the right order (layers are always added to the top of the stack)
	for(int n=nodes.count()-1;n>=0;--n) {
		QDomElement e = nodes.at(n).toElement();
		if(e.isNull())
			continue;

		if(e.tagName()=="layer") {
			// Check for unknown attributes
			const char *layerattrs[] = {
					"x", "y", "name", "src", "opacity", "visibility", "composite-op", "selected", "edit-locked", 0
			};
			if(!isKnown(e.attributes(), layerattrs))
				_warnings |= ORA_EXTENDED;

			// Load content image from the file
			const QString src = e.attribute("src");
			QImage content;
			{
				QByteArray image = utils::getArchiveFile(zip, src);
				if(image.isNull() || !content.loadFromData(image)) {
					_error = tr("Couldn't load layer %1").arg(src);
					return false;
				}
			}

			QColor solidColor = utils::isSolidColorImage(content);

			// Create layer
			QString name = e.attribute("name", tr("Unnamed layer"));
			_commands.append(MessagePtr(new protocol::LayerCreate(
				1,
				++_layerid,
				0,
				solidColor.isValid() ? solidColor.rgba() : 0,
				0,
				name
			)));

			QPoint layerPos = offset + QPoint(
				e.attribute("x", "0").toInt(),
				e.attribute("y", "0").toInt()
				);
<<<<<<< HEAD
			_commands.append(net::command::putQImage(1, _layerid, layerPos.x(), layerPos.y(), content, paintcore::BlendMode::MODE_REPLACE));
=======

			if(!solidColor.isValid())
				_commands.append(net::putQImage(1, _layerid, layerPos.x(), layerPos.y(), content, paintcore::BlendMode::MODE_REPLACE));
>>>>>>> 24caa30f

			QString compositeOp = e.attribute("composite-op", "src-over");
			bool exact_blendop;
			int blendmode = paintcore::findBlendModeByName(compositeOp, &exact_blendop).id;
			if(!exact_blendop)
				_warnings |= ORA_EXTENDED;

			_commands.append(MessagePtr(new protocol::LayerAttributes(
				1,
				_layerid,
				qRound(255 * e.attribute("opacity", "1.0").toDouble()),
				blendmode
			)));

			if(e.attribute("edit-locked", "false") == "true") {
				_commands.append(MessagePtr(new protocol::LayerACL(1, _layerid, true, QList<uint8_t>())));
			}

			if(e.attribute("visibility", "visible") != "visible") {
				_commands.append(MessagePtr(new protocol::LayerVisibility(1, _layerid, false)));
			}

		} else if(e.tagName()=="stack") {
			// Nested stacks are not fully supported
			_warnings |= ORA_NESTED;
			if(loadLayers(zip, e, offset)==false)
				return false;
		} else if((e.namespaceURI()==DP_NAMESPACE || e.namespaceURI()==DP_NAMESPACE_OLD) && e.localName()=="annotations") {
			loadAnnotations(e);
		} else if(e.namespaceURI()==DP_NAMESPACE) {
			qWarning() << "Unhandled drawpile extension in stack:" << e.tagName();
			_warnings |= ORA_EXTENDED;
		} else if(e.prefix()=="") {
			qWarning() << "Unhandled stack element:" << e.tagName();
			_warnings |= ORA_EXTENDED;
		}
	}
	return true;
}

void Reader::loadAnnotations(const QDomElement& annotations)
{
	QDomNodeList nodes = annotations.childNodes();
	for(int n=0;n<nodes.count();++n) {
		QDomElement e = nodes.at(n).toElement();
		if(e.isNull())
			continue;
		if(e.localName()=="a") {
			_commands.append(MessagePtr(new protocol::AnnotationCreate(
				0,
				++_annotationid,
				e.attribute("x").toInt(),
				e.attribute("y").toInt(),
				e.attribute("w").toInt(),
				e.attribute("h").toInt()
			)));
			_commands.append(MessagePtr(new protocol::AnnotationEdit(
				1,
				_annotationid,
				e.attribute("bg").mid(1).toUInt(0,16),
				e.text()
			)));
		} else {
			qWarning() << "unhandled annotations (DP ext.) element:" << e.tagName();
		}
	}
}

}<|MERGE_RESOLUTION|>--- conflicted
+++ resolved
@@ -25,7 +25,7 @@
 #include "../shared/net/meta2.h"
 #include "net/commands.h"
 #include "utils/archive.h"
-#include "utils/imagesize.h"
+#include "utils/images.h"
 
 #include <QApplication>
 #include <QImageReader>
@@ -214,13 +214,9 @@
 				e.attribute("x", "0").toInt(),
 				e.attribute("y", "0").toInt()
 				);
-<<<<<<< HEAD
-			_commands.append(net::command::putQImage(1, _layerid, layerPos.x(), layerPos.y(), content, paintcore::BlendMode::MODE_REPLACE));
-=======
 
 			if(!solidColor.isValid())
-				_commands.append(net::putQImage(1, _layerid, layerPos.x(), layerPos.y(), content, paintcore::BlendMode::MODE_REPLACE));
->>>>>>> 24caa30f
+				_commands.append(net::command::putQImage(1, _layerid, layerPos.x(), layerPos.y(), content, paintcore::BlendMode::MODE_REPLACE));
 
 			QString compositeOp = e.attribute("composite-op", "src-over");
 			bool exact_blendop;
