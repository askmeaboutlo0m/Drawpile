--- conflicted
+++ resolved
@@ -736,1461 +736,817 @@
 <context>
     <name>MainWindow</name>
     <message>
-<<<<<<< HEAD
-        <location filename="../mainwindow.cpp" line="666"/>
-        <location filename="../mainwindow.cpp" line="1386"/>
-=======
         <location filename="../mainwindow.cpp" line="589"/>
         <location filename="../mainwindow.cpp" line="1312"/>
->>>>>>> 24caa30f
         <source>Untitled</source>
         <translation>無題</translation>
     </message>
     <message>
-<<<<<<< HEAD
-        <location filename="../mainwindow.cpp" line="836"/>
-        <location filename="../mainwindow.cpp" line="857"/>
-=======
         <location filename="../mainwindow.cpp" line="759"/>
         <location filename="../mainwindow.cpp" line="780"/>
->>>>>>> 24caa30f
         <source>Exit Drawpile</source>
         <translation>Drawpile を終了</translation>
     </message>
     <message>
-<<<<<<< HEAD
-        <location filename="../mainwindow.cpp" line="837"/>
-=======
         <location filename="../mainwindow.cpp" line="760"/>
->>>>>>> 24caa30f
         <source>You are still connected to a drawing session.</source>
         <translation>ドローイングセッションに接続中です。</translation>
     </message>
     <message>
-<<<<<<< HEAD
-        <location filename="../mainwindow.cpp" line="841"/>
-=======
         <location filename="../mainwindow.cpp" line="764"/>
->>>>>>> 24caa30f
         <source>Exit anyway</source>
         <translation>とにかく終了</translation>
     </message>
     <message>
-<<<<<<< HEAD
-        <location filename="../mainwindow.cpp" line="843"/>
-        <location filename="../mainwindow.cpp" line="865"/>
-=======
         <location filename="../mainwindow.cpp" line="766"/>
         <location filename="../mainwindow.cpp" line="788"/>
->>>>>>> 24caa30f
         <source>Cancel</source>
         <translation>キャンセル</translation>
     </message>
     <message>
-<<<<<<< HEAD
-        <location filename="../mainwindow.cpp" line="858"/>
-=======
         <location filename="../mainwindow.cpp" line="781"/>
->>>>>>> 24caa30f
         <source>There are unsaved changes. Save them before exiting?</source>
         <translation>未保存の変更内容があります。保存してから終了しますか？</translation>
     </message>
     <message>
-<<<<<<< HEAD
-        <location filename="../mainwindow.cpp" line="861"/>
-=======
         <location filename="../mainwindow.cpp" line="784"/>
->>>>>>> 24caa30f
         <source>Save</source>
         <translation>保存</translation>
     </message>
     <message>
-<<<<<<< HEAD
-        <location filename="../mainwindow.cpp" line="863"/>
-=======
         <location filename="../mainwindow.cpp" line="786"/>
->>>>>>> 24caa30f
         <source>Discard</source>
         <translation>破棄</translation>
     </message>
     <message>
-<<<<<<< HEAD
-        <location filename="../mainwindow.cpp" line="999"/>
-        <location filename="../mainwindow.cpp" line="1838"/>
-=======
         <location filename="../mainwindow.cpp" line="922"/>
         <location filename="../mainwindow.cpp" line="1757"/>
->>>>>>> 24caa30f
         <source>Images (%1)</source>
         <translation>画像 (%1)</translation>
     </message>
     <message>
-<<<<<<< HEAD
-        <location filename="../mainwindow.cpp" line="1000"/>
-        <location filename="../mainwindow.cpp" line="1214"/>
-=======
         <location filename="../mainwindow.cpp" line="923"/>
         <location filename="../mainwindow.cpp" line="1138"/>
->>>>>>> 24caa30f
         <source>Recordings (%1)</source>
         <translation>セッション記録 (%1)</translation>
     </message>
     <message>
-<<<<<<< HEAD
-        <location filename="../mainwindow.cpp" line="1029"/>
-=======
         <location filename="../mainwindow.cpp" line="952"/>
->>>>>>> 24caa30f
         <source>The selected format does not support layers or annotations.</source>
         <translation>選択したファイル形式は、レイヤーまたは注釈をサポートしていません。</translation>
     </message>
     <message>
-<<<<<<< HEAD
-        <location filename="../mainwindow.cpp" line="1031"/>
-=======
         <location filename="../mainwindow.cpp" line="954"/>
->>>>>>> 24caa30f
         <source>Flatten</source>
         <translation>レイヤーを統合</translation>
     </message>
     <message>
-<<<<<<< HEAD
-        <location filename="../mainwindow.cpp" line="1032"/>
-=======
         <location filename="../mainwindow.cpp" line="955"/>
->>>>>>> 24caa30f
         <source>Save as OpenRaster</source>
         <translation>OpenRaster として保存</translation>
     </message>
     <message>
-<<<<<<< HEAD
-        <location filename="../mainwindow.cpp" line="1089"/>
-        <location filename="../mainwindow.cpp" line="1147"/>
-=======
         <location filename="../mainwindow.cpp" line="1012"/>
         <location filename="../mainwindow.cpp" line="1069"/>
->>>>>>> 24caa30f
         <source>Couldn&apos;t save image</source>
         <translation>画像を保存できませんでした</translation>
     </message>
     <message>
-<<<<<<< HEAD
-        <location filename="../mainwindow.cpp" line="1317"/>
-=======
         <location filename="../mainwindow.cpp" line="1243"/>
->>>>>>> 24caa30f
         <source>Invalid address</source>
         <translation>無効なアドレスです</translation>
     </message>
     <message>
-<<<<<<< HEAD
-        <location filename="../mainwindow.cpp" line="1387"/>
-=======
         <location filename="../mainwindow.cpp" line="1313"/>
->>>>>>> 24caa30f
         <source>Really leave the session?</source>
         <translation>本当にセッションを退出しますか？</translation>
     </message>
     <message>
-<<<<<<< HEAD
-        <location filename="../mainwindow.cpp" line="1393"/>
-=======
         <location filename="../mainwindow.cpp" line="1319"/>
->>>>>>> 24caa30f
         <source>Leave</source>
         <translation>退出</translation>
     </message>
     <message>
-<<<<<<< HEAD
-        <location filename="../mainwindow.cpp" line="1395"/>
-=======
         <location filename="../mainwindow.cpp" line="1321"/>
->>>>>>> 24caa30f
         <source>Stay</source>
         <translation>とどまる</translation>
     </message>
     <message>
-<<<<<<< HEAD
-        <location filename="../mainwindow.cpp" line="1404"/>
-=======
         <location filename="../mainwindow.cpp" line="1330"/>
->>>>>>> 24caa30f
         <source>There is still unsent data! Please wait until transmission completes!</source>
         <translation>未送信のデータがあります！転送が完了するまでお待ちください！</translation>
     </message>
     <message>
-<<<<<<< HEAD
-        <location filename="../mainwindow.cpp" line="1416"/>
-=======
         <location filename="../mainwindow.cpp" line="1342"/>
->>>>>>> 24caa30f
         <source>Change session title</source>
         <translation>セッションのタイトルを変更</translation>
     </message>
     <message>
-<<<<<<< HEAD
-        <location filename="../mainwindow.cpp" line="1494"/>
-=======
         <location filename="../mainwindow.cpp" line="1420"/>
->>>>>>> 24caa30f
         <source>Would you like to join the session instead?</source>
         <translation>代わりにこのセッションに参加しますか？</translation>
     </message>
     <message>
-<<<<<<< HEAD
-        <location filename="../mainwindow.cpp" line="1496"/>
-=======
         <location filename="../mainwindow.cpp" line="1422"/>
->>>>>>> 24caa30f
         <source>Join</source>
         <translation>参加</translation>
     </message>
     <message>
-<<<<<<< HEAD
-        <location filename="../mainwindow.cpp" line="1552"/>
-=======
         <location filename="../mainwindow.cpp" line="1480"/>
->>>>>>> 24caa30f
         <source>Board is locked</source>
         <translation>ドローイングボードはロック中です</translation>
     </message>
     <message>
-<<<<<<< HEAD
-        <location filename="../mainwindow.cpp" line="1858"/>
-=======
         <location filename="../mainwindow.cpp" line="1777"/>
->>>>>>> 24caa30f
         <source>The image could not be loaded</source>
         <translation>画像を読み込みできませんでした</translation>
     </message>
     <message>
-<<<<<<< HEAD
-        <location filename="../mainwindow.cpp" line="2004"/>
-=======
         <location filename="../mainwindow.cpp" line="1914"/>
->>>>>>> 24caa30f
         <source>Marker text</source>
         <translation>マーカーテキスト</translation>
     </message>
     <message>
-<<<<<<< HEAD
-        <location filename="../mainwindow.cpp" line="2011"/>
-=======
         <location filename="../mainwindow.cpp" line="1921"/>
->>>>>>> 24caa30f
         <source>About Drawpile</source>
         <translation>Drawpile について</translation>
     </message>
     <message>
-<<<<<<< HEAD
-        <location filename="../mainwindow.cpp" line="2120"/>
-=======
         <location filename="../mainwindow.cpp" line="2030"/>
->>>>>>> 24caa30f
         <location filename="../widgets/macmenu.cpp" line="48"/>
         <source>&amp;New</source>
         <translation>新規(&amp;N)</translation>
     </message>
     <message>
-<<<<<<< HEAD
-        <location filename="../mainwindow.cpp" line="2121"/>
-=======
         <location filename="../mainwindow.cpp" line="2031"/>
->>>>>>> 24caa30f
         <location filename="../widgets/macmenu.cpp" line="49"/>
         <source>&amp;Open...</source>
         <translation>開く(&amp;O)...</translation>
     </message>
     <message>
-<<<<<<< HEAD
-        <location filename="../mainwindow.cpp" line="2125"/>
-=======
         <location filename="../mainwindow.cpp" line="2035"/>
->>>>>>> 24caa30f
         <source>&amp;Save</source>
         <translation>保存(&amp;S)</translation>
     </message>
     <message>
-<<<<<<< HEAD
-        <location filename="../mainwindow.cpp" line="2126"/>
-=======
         <location filename="../mainwindow.cpp" line="2036"/>
->>>>>>> 24caa30f
         <source>Save &amp;As...</source>
         <translation>名前を付けて保存(&amp;A)...</translation>
     </message>
     <message>
-<<<<<<< HEAD
-        <location filename="../mainwindow.cpp" line="2127"/>
-=======
         <location filename="../mainwindow.cpp" line="2037"/>
->>>>>>> 24caa30f
         <source>Autosave</source>
         <translation>自動保存</translation>
     </message>
     <message>
-<<<<<<< HEAD
-        <location filename="../mainwindow.cpp" line="2129"/>
-=======
         <location filename="../mainwindow.cpp" line="2039"/>
->>>>>>> 24caa30f
         <source>&amp;Animation...</source>
         <translation>アニメーション(&amp;A)...</translation>
     </message>
     <message>
-<<<<<<< HEAD
-        <location filename="../mainwindow.cpp" line="2131"/>
-=======
         <location filename="../mainwindow.cpp" line="2041"/>
->>>>>>> 24caa30f
         <source>Record...</source>
         <translation>記録...</translation>
     </message>
     <message>
-<<<<<<< HEAD
-        <location filename="../mainwindow.cpp" line="2132"/>
-=======
         <location filename="../mainwindow.cpp" line="2042"/>
->>>>>>> 24caa30f
         <location filename="../widgets/macmenu.cpp" line="58"/>
         <source>&amp;Quit</source>
         <translation>終了(&amp;Q)</translation>
     </message>
     <message>
-<<<<<<< HEAD
-        <location filename="../mainwindow.cpp" line="2157"/>
-=======
         <location filename="../mainwindow.cpp" line="2067"/>
->>>>>>> 24caa30f
         <location filename="../widgets/macmenu.cpp" line="46"/>
         <source>&amp;File</source>
         <translation>ファイル(&amp;F)</translation>
     </message>
     <message>
-<<<<<<< HEAD
-        <location filename="../mainwindow.cpp" line="2171"/>
-=======
         <location filename="../mainwindow.cpp" line="2081"/>
->>>>>>> 24caa30f
         <source>&amp;Export</source>
         <translation>エクスポート(&amp;E)</translation>
     </message>
     <message>
-<<<<<<< HEAD
-        <location filename="../mainwindow.cpp" line="2194"/>
-=======
         <location filename="../mainwindow.cpp" line="2104"/>
->>>>>>> 24caa30f
         <source>&amp;Undo</source>
         <translation>取り消し(&amp;U)</translation>
     </message>
     <message>
-<<<<<<< HEAD
-        <location filename="../mainwindow.cpp" line="2195"/>
-=======
         <location filename="../mainwindow.cpp" line="2105"/>
->>>>>>> 24caa30f
         <source>&amp;Redo</source>
         <translation>やり直し(&amp;R)</translation>
     </message>
     <message>
-<<<<<<< HEAD
-        <location filename="../mainwindow.cpp" line="2196"/>
-=======
         <location filename="../mainwindow.cpp" line="2106"/>
->>>>>>> 24caa30f
         <source>Copy selected area to the clipboard</source>
         <translation>選択範囲をクリップボードにコピー</translation>
     </message>
     <message>
-<<<<<<< HEAD
-        <location filename="../mainwindow.cpp" line="2197"/>
-=======
         <location filename="../mainwindow.cpp" line="2107"/>
->>>>>>> 24caa30f
         <source>Copy selected area of the current layer to the clipboard</source>
         <translation>現在のレイヤーの選択範囲をクリップボードにコピー</translation>
     </message>
     <message>
-<<<<<<< HEAD
-        <location filename="../mainwindow.cpp" line="2198"/>
-=======
         <location filename="../mainwindow.cpp" line="2108"/>
->>>>>>> 24caa30f
         <source>Cut selected area of the current layer to the clipboard</source>
         <translation>現在のレイヤーの選択範囲をクリップボードに切り取り</translation>
     </message>
     <message>
-<<<<<<< HEAD
-        <location filename="../mainwindow.cpp" line="2199"/>
-=======
         <location filename="../mainwindow.cpp" line="2109"/>
->>>>>>> 24caa30f
         <source>&amp;Paste</source>
         <translation>貼り付け(&amp;P)</translation>
     </message>
     <message>
-<<<<<<< HEAD
-        <location filename="../mainwindow.cpp" line="2200"/>
-=======
         <location filename="../mainwindow.cpp" line="2110"/>
->>>>>>> 24caa30f
         <source>&amp;Stamp</source>
         <translation>スタンプ(&amp;S)</translation>
     </message>
     <message>
-<<<<<<< HEAD
-        <location filename="../mainwindow.cpp" line="2209"/>
-        <location filename="../mainwindow.cpp" line="2211"/>
-=======
         <location filename="../mainwindow.cpp" line="2119"/>
         <location filename="../mainwindow.cpp" line="2121"/>
->>>>>>> 24caa30f
         <source>&amp;Deselect</source>
         <translation>選択解除(&amp;D)</translation>
     </message>
     <message>
-<<<<<<< HEAD
-        <location filename="../mainwindow.cpp" line="2214"/>
-=======
         <location filename="../mainwindow.cpp" line="2124"/>
->>>>>>> 24caa30f
         <source>Expand &amp;Up</source>
         <translation>上に拡張(&amp;U)</translation>
     </message>
     <message>
-<<<<<<< HEAD
-        <location filename="../mainwindow.cpp" line="2215"/>
-=======
         <location filename="../mainwindow.cpp" line="2125"/>
->>>>>>> 24caa30f
         <source>Expand &amp;Down</source>
         <translation>下に拡張(&amp;D)</translation>
     </message>
     <message>
-<<<<<<< HEAD
-        <location filename="../mainwindow.cpp" line="2216"/>
-=======
         <location filename="../mainwindow.cpp" line="2126"/>
->>>>>>> 24caa30f
         <source>Expand &amp;Left</source>
         <translation>左に拡張(&amp;H)</translation>
     </message>
     <message>
-<<<<<<< HEAD
-        <location filename="../mainwindow.cpp" line="2217"/>
-=======
         <location filename="../mainwindow.cpp" line="2127"/>
->>>>>>> 24caa30f
         <source>Expand &amp;Right</source>
         <translation>右に拡張(&amp;R)</translation>
     </message>
     <message>
-<<<<<<< HEAD
-        <location filename="../mainwindow.cpp" line="2268"/>
-=======
         <location filename="../mainwindow.cpp" line="2178"/>
->>>>>>> 24caa30f
         <source>&amp;Edit</source>
         <translation>編集(&amp;E)</translation>
     </message>
     <message>
-<<<<<<< HEAD
-        <location filename="../mainwindow.cpp" line="2285"/>
-=======
         <location filename="../mainwindow.cpp" line="2195"/>
->>>>>>> 24caa30f
         <source>&amp;Expand Canvas</source>
         <translation>キャンバスを拡張(&amp;E)</translation>
     </message>
     <message>
-<<<<<<< HEAD
-        <location filename="../mainwindow.cpp" line="2313"/>
-=======
         <location filename="../mainwindow.cpp" line="2223"/>
->>>>>>> 24caa30f
         <source>&amp;Toolbars</source>
         <translation>ツールバー(&amp;T)</translation>
     </message>
     <message>
-<<<<<<< HEAD
-        <location filename="../mainwindow.cpp" line="2316"/>
-=======
         <location filename="../mainwindow.cpp" line="2226"/>
->>>>>>> 24caa30f
         <source>&amp;Docks</source>
         <translation>ドック(&amp;D)</translation>
     </message>
     <message>
-<<<<<<< HEAD
-        <location filename="../mainwindow.cpp" line="2319"/>
-=======
         <location filename="../mainwindow.cpp" line="2229"/>
->>>>>>> 24caa30f
         <source>Chat</source>
         <translation>チャット</translation>
     </message>
     <message>
-<<<<<<< HEAD
-        <location filename="../mainwindow.cpp" line="2321"/>
-=======
         <location filename="../mainwindow.cpp" line="2231"/>
->>>>>>> 24caa30f
         <source>Flipbook</source>
         <translation>フリップブック</translation>
     </message>
     <message>
-<<<<<<< HEAD
-        <location filename="../mainwindow.cpp" line="2321"/>
-=======
         <location filename="../mainwindow.cpp" line="2231"/>
->>>>>>> 24caa30f
         <source>Show animation preview window</source>
         <translation>アニメーションのプレビューウィンドウを表示</translation>
     </message>
     <message>
-<<<<<<< HEAD
-        <location filename="../mainwindow.cpp" line="2331"/>
-=======
         <location filename="../mainwindow.cpp" line="2241"/>
->>>>>>> 24caa30f
         <source>Mirror</source>
         <translation>左右反転</translation>
     </message>
     <message>
-<<<<<<< HEAD
-        <location filename="../mainwindow.cpp" line="2332"/>
-=======
         <location filename="../mainwindow.cpp" line="2242"/>
->>>>>>> 24caa30f
         <source>Flip</source>
         <translation>上下反転</translation>
     </message>
     <message>
-<<<<<<< HEAD
-        <location filename="../mainwindow.cpp" line="2334"/>
-=======
         <location filename="../mainwindow.cpp" line="2244"/>
->>>>>>> 24caa30f
         <source>Show Crosshair C&amp;ursor</source>
         <translation>十字カーソルを表示(&amp;U)</translation>
     </message>
     <message>
-<<<<<<< HEAD
-        <location filename="../mainwindow.cpp" line="2336"/>
-=======
         <location filename="../mainwindow.cpp" line="2246"/>
->>>>>>> 24caa30f
         <source>Show User &amp;Pointers</source>
         <translation type="unfinished"></translation>
     </message>
     <message>
-<<<<<<< HEAD
-        <location filename="../mainwindow.cpp" line="2337"/>
-=======
         <location filename="../mainwindow.cpp" line="2247"/>
->>>>>>> 24caa30f
         <source>Show User &amp;Layers</source>
         <translation type="unfinished"></translation>
     </message>
     <message>
-<<<<<<< HEAD
-        <location filename="../mainwindow.cpp" line="2338"/>
-=======
         <location filename="../mainwindow.cpp" line="2248"/>
->>>>>>> 24caa30f
         <source>Show La&amp;ser Trails</source>
         <translation>レーザーの軌跡を表示(&amp;S)</translation>
     </message>
     <message>
-<<<<<<< HEAD
-        <location filename="../mainwindow.cpp" line="2339"/>
-=======
         <location filename="../mainwindow.cpp" line="2249"/>
->>>>>>> 24caa30f
         <source>Thick Laser Trails</source>
         <translation>レーザーの軌跡を太い線で表示</translation>
     </message>
     <message>
-<<<<<<< HEAD
-        <location filename="../mainwindow.cpp" line="2340"/>
-=======
         <location filename="../mainwindow.cpp" line="2250"/>
->>>>>>> 24caa30f
         <source>Show Pixel &amp;Grid</source>
         <translation>ピクセルグリッドを表示(&amp;G)</translation>
     </message>
     <message>
-<<<<<<< HEAD
-        <location filename="../mainwindow.cpp" line="2414"/>
-=======
         <location filename="../mainwindow.cpp" line="2324"/>
->>>>>>> 24caa30f
         <source>&amp;View</source>
         <translation>表示(&amp;V)</translation>
     </message>
     <message>
-<<<<<<< HEAD
-        <location filename="../mainwindow.cpp" line="2421"/>
-=======
         <location filename="../mainwindow.cpp" line="2331"/>
->>>>>>> 24caa30f
         <source>&amp;Zoom</source>
         <translation>ズーム(&amp;Z)</translation>
     </message>
     <message>
-<<<<<<< HEAD
-        <location filename="../mainwindow.cpp" line="2426"/>
-=======
         <location filename="../mainwindow.cpp" line="2336"/>
->>>>>>> 24caa30f
         <source>Rotation</source>
         <translation>回転</translation>
     </message>
     <message>
-<<<<<<< HEAD
-        <location filename="../mainwindow.cpp" line="2437"/>
-=======
         <location filename="../mainwindow.cpp" line="2347"/>
->>>>>>> 24caa30f
         <source>User &amp;pointers</source>
         <translation type="unfinished"></translation>
     </message>
     <message>
-<<<<<<< HEAD
-        <location filename="../mainwindow.cpp" line="2454"/>
-=======
         <location filename="../mainwindow.cpp" line="2364"/>
->>>>>>> 24caa30f
         <location filename="../widgets/macmenu.cpp" line="71"/>
         <source>&amp;Host...</source>
         <translation>ホスト(&amp;H)...</translation>
     </message>
     <message>
-<<<<<<< HEAD
-        <location filename="../mainwindow.cpp" line="2454"/>
-=======
         <location filename="../mainwindow.cpp" line="2364"/>
->>>>>>> 24caa30f
         <source>Share your drawingboard with others</source>
         <translation>ドローイングボードを他のユーザーと共有</translation>
     </message>
     <message>
-<<<<<<< HEAD
-        <location filename="../mainwindow.cpp" line="2455"/>
-=======
         <location filename="../mainwindow.cpp" line="2365"/>
->>>>>>> 24caa30f
         <location filename="../widgets/macmenu.cpp" line="72"/>
         <source>&amp;Join...</source>
         <translation>参加(&amp;J)...</translation>
     </message>
     <message>
-<<<<<<< HEAD
-        <location filename="../mainwindow.cpp" line="2455"/>
-=======
         <location filename="../mainwindow.cpp" line="2365"/>
->>>>>>> 24caa30f
         <source>Join another user&apos;s drawing session</source>
         <translation>他のユーザーのドローイングセッションに参加</translation>
     </message>
     <message>
-<<<<<<< HEAD
-        <location filename="../mainwindow.cpp" line="2456"/>
-=======
         <location filename="../mainwindow.cpp" line="2366"/>
->>>>>>> 24caa30f
         <source>&amp;Leave</source>
         <translation>退出(&amp;L)</translation>
     </message>
     <message>
-<<<<<<< HEAD
-        <location filename="../mainwindow.cpp" line="2456"/>
-=======
         <location filename="../mainwindow.cpp" line="2366"/>
->>>>>>> 24caa30f
         <source>Leave this drawing session</source>
         <translation>このドローイングセッションを退出</translation>
     </message>
     <message>
-<<<<<<< HEAD
-        <location filename="../mainwindow.cpp" line="2459"/>
-=======
         <location filename="../mainwindow.cpp" line="2369"/>
->>>>>>> 24caa30f
         <source>Prevent changes to the drawing board</source>
         <translation>ドローイングボードを変更されないようにします</translation>
     </message>
     <message>
-<<<<<<< HEAD
-        <location filename="../mainwindow.cpp" line="2460"/>
-=======
         <location filename="../mainwindow.cpp" line="2370"/>
->>>>>>> 24caa30f
         <source>Allow only session operators to add and change layers</source>
         <translation>レイヤーの追加と変更をセッション管理者にのみ許可</translation>
     </message>
     <message>
-<<<<<<< HEAD
-        <location filename="../mainwindow.cpp" line="2461"/>
-=======
         <location filename="../mainwindow.cpp" line="2371"/>
->>>>>>> 24caa30f
         <source>Prevent new users from joining the session</source>
         <translation>新規ユーザーのセッションへの参加を拒否</translation>
     </message>
     <message>
-<<<<<<< HEAD
-        <location filename="../mainwindow.cpp" line="2479"/>
-=======
         <location filename="../mainwindow.cpp" line="2389"/>
->>>>>>> 24caa30f
         <location filename="../widgets/macmenu.cpp" line="70"/>
         <source>&amp;Session</source>
         <translation>セッション(&amp;S)</translation>
     </message>
     <message>
-<<<<<<< HEAD
-        <location filename="../mainwindow.cpp" line="2494"/>
-=======
         <location filename="../mainwindow.cpp" line="2404"/>
->>>>>>> 24caa30f
         <source>&amp;Watercolor</source>
         <translation>水彩(&amp;W)</translation>
     </message>
     <message>
-<<<<<<< HEAD
-        <location filename="../mainwindow.cpp" line="2494"/>
-=======
         <location filename="../mainwindow.cpp" line="2404"/>
->>>>>>> 24caa30f
         <source>A brush that picks up color from the layer</source>
         <translation>レイヤー上の色の影響を受けるブラシ</translation>
     </message>
     <message>
-<<<<<<< HEAD
-        <location filename="../mainwindow.cpp" line="2499"/>
-=======
         <location filename="../mainwindow.cpp" line="2409"/>
->>>>>>> 24caa30f
         <source>Fill areas</source>
         <translation>空白を塗りつぶす</translation>
     </message>
     <message>
-<<<<<<< HEAD
-        <location filename="../mainwindow.cpp" line="2504"/>
-=======
         <location filename="../mainwindow.cpp" line="2414"/>
->>>>>>> 24caa30f
         <source>Select area for copying</source>
         <translation>範囲を指定して選択</translation>
     </message>
     <message>
-<<<<<<< HEAD
-        <location filename="../mainwindow.cpp" line="2531"/>
-=======
         <location filename="../mainwindow.cpp" line="2441"/>
->>>>>>> 24caa30f
         <source>&amp;Swap Colors</source>
         <translation>前景色と背景色を交換(&amp;S)</translation>
     </message>
     <message>
-<<<<<<< HEAD
-        <location filename="../mainwindow.cpp" line="2532"/>
-=======
         <location filename="../mainwindow.cpp" line="2442"/>
->>>>>>> 24caa30f
         <source>&amp;Decrease Brush Size</source>
         <translation>ブラシサイズを小さく(&amp;D)</translation>
     </message>
     <message>
-<<<<<<< HEAD
-        <location filename="../mainwindow.cpp" line="2533"/>
-=======
         <location filename="../mainwindow.cpp" line="2443"/>
->>>>>>> 24caa30f
         <source>&amp;Increase Brush Size</source>
         <translation>ブラシサイズを大きく(&amp;I)</translation>
     </message>
     <message>
-<<<<<<< HEAD
-        <location filename="../mainwindow.cpp" line="2535"/>
-=======
         <location filename="../mainwindow.cpp" line="2445"/>
->>>>>>> 24caa30f
         <source>Select Layer Above</source>
         <translation>上のレイヤーを選択</translation>
     </message>
     <message>
-<<<<<<< HEAD
-        <location filename="../mainwindow.cpp" line="2536"/>
-=======
         <location filename="../mainwindow.cpp" line="2446"/>
->>>>>>> 24caa30f
         <source>Select Layer Below</source>
         <translation>下のレイヤーを選択</translation>
     </message>
     <message>
-<<<<<<< HEAD
-        <location filename="../mainwindow.cpp" line="2555"/>
-=======
         <location filename="../mainwindow.cpp" line="2463"/>
->>>>>>> 24caa30f
         <source>Drawing tools</source>
         <translation>描画ツール</translation>
     </message>
     <message>
-<<<<<<< HEAD
-        <location filename="../mainwindow.cpp" line="2629"/>
-=======
         <location filename="../mainwindow.cpp" line="2537"/>
->>>>>>> 24caa30f
         <source>Color</source>
         <translation>色</translation>
     </message>
     <message>
-<<<<<<< HEAD
-        <location filename="../mainwindow.cpp" line="2492"/>
-=======
         <location filename="../mainwindow.cpp" line="2402"/>
->>>>>>> 24caa30f
         <source>&amp;Pen</source>
         <translation>ペン(&amp;P)</translation>
     </message>
     <message>
-<<<<<<< HEAD
-        <location filename="../mainwindow.cpp" line="998"/>
-=======
         <location filename="../mainwindow.cpp" line="921"/>
->>>>>>> 24caa30f
         <source>All Supported Files (%1)</source>
         <translation>サポートされたすべてのファイル (%1)</translation>
     </message>
     <message>
-<<<<<<< HEAD
-        <location filename="../mainwindow.cpp" line="1005"/>
-=======
         <location filename="../mainwindow.cpp" line="928"/>
->>>>>>> 24caa30f
         <source>Open Image</source>
         <translation>画像を開く</translation>
     </message>
     <message>
-<<<<<<< HEAD
-        <location filename="../mainwindow.cpp" line="1028"/>
-        <location filename="../mainwindow.cpp" line="1115"/>
-=======
         <location filename="../mainwindow.cpp" line="951"/>
         <location filename="../mainwindow.cpp" line="1038"/>
->>>>>>> 24caa30f
         <source>Save Image</source>
         <translation>画像を保存</translation>
     </message>
     <message>
-<<<<<<< HEAD
-        <location filename="../mainwindow.cpp" line="1215"/>
-=======
         <location filename="../mainwindow.cpp" line="1139"/>
->>>>>>> 24caa30f
         <source>Compressed Recordings (%1)</source>
         <translation>圧縮されたセッション記録 (%1)</translation>
     </message>
     <message>
-<<<<<<< HEAD
-        <location filename="../mainwindow.cpp" line="1218"/>
-=======
         <location filename="../mainwindow.cpp" line="1142"/>
->>>>>>> 24caa30f
         <source>Record Session</source>
         <translation>セッションを記録</translation>
     </message>
     <message>
-<<<<<<< HEAD
-        <location filename="../mainwindow.cpp" line="1265"/>
-=======
         <location filename="../mainwindow.cpp" line="1189"/>
->>>>>>> 24caa30f
         <source>Stop Recording</source>
         <translation>セッションの記録を停止</translation>
     </message>
     <message>
-<<<<<<< HEAD
-        <location filename="../mainwindow.cpp" line="1329"/>
-=======
         <location filename="../mainwindow.cpp" line="1255"/>
->>>>>>> 24caa30f
         <source>Host Session</source>
         <translation>セッションをホスト</translation>
     </message>
     <message>
-<<<<<<< HEAD
-        <location filename="../mainwindow.cpp" line="1415"/>
-=======
         <location filename="../mainwindow.cpp" line="1341"/>
->>>>>>> 24caa30f
         <source>Session Title</source>
         <translation>セッションのタイトル</translation>
     </message>
     <message>
-<<<<<<< HEAD
-        <location filename="../mainwindow.cpp" line="1482"/>
-=======
         <location filename="../mainwindow.cpp" line="1408"/>
->>>>>>> 24caa30f
         <source>Could not connect to server</source>
         <translation>サーバーに接続できませんでした</translation>
     </message>
     <message>
-<<<<<<< HEAD
-        <location filename="../mainwindow.cpp" line="1842"/>
-=======
         <location filename="../mainwindow.cpp" line="1761"/>
->>>>>>> 24caa30f
         <source>Paste Image</source>
         <translation>画像を貼り付け</translation>
     </message>
     <message>
-<<<<<<< HEAD
-        <location filename="../mainwindow.cpp" line="2004"/>
-=======
         <location filename="../mainwindow.cpp" line="1914"/>
->>>>>>> 24caa30f
         <source>Mark</source>
         <translation>マーク</translation>
     </message>
     <message>
-<<<<<<< HEAD
-        <location filename="../mainwindow.cpp" line="2013"/>
-=======
         <location filename="../mainwindow.cpp" line="1923"/>
->>>>>>> 24caa30f
         <source>A collaborative drawing program.</source>
         <translation>共同作業可能なドローイングアプリケーションです。</translation>
     </message>
     <message>
-<<<<<<< HEAD
-        <location filename="../mainwindow.cpp" line="2123"/>
-=======
         <location filename="../mainwindow.cpp" line="2033"/>
->>>>>>> 24caa30f
         <source>Close</source>
         <translation>閉じる</translation>
     </message>
     <message>
-<<<<<<< HEAD
-        <location filename="../mainwindow.cpp" line="2160"/>
-=======
         <location filename="../mainwindow.cpp" line="2070"/>
->>>>>>> 24caa30f
         <location filename="../widgets/macmenu.cpp" line="54"/>
         <source>Open &amp;Recent</source>
         <translation>最近使ったファイルを開く(&amp;R)</translation>
     </message>
     <message>
-<<<<<<< HEAD
-        <location filename="../mainwindow.cpp" line="2179"/>
-=======
         <location filename="../mainwindow.cpp" line="2089"/>
->>>>>>> 24caa30f
         <source>File Tools</source>
         <translation>ファイルツール</translation>
     </message>
     <message>
-<<<<<<< HEAD
-        <location filename="../mainwindow.cpp" line="2196"/>
-=======
         <location filename="../mainwindow.cpp" line="2106"/>
->>>>>>> 24caa30f
         <source>&amp;Copy Visible</source>
         <translation>可視部分をコピー(&amp;C)</translation>
     </message>
     <message>
-<<<<<<< HEAD
-        <location filename="../mainwindow.cpp" line="2197"/>
-=======
         <location filename="../mainwindow.cpp" line="2107"/>
->>>>>>> 24caa30f
         <source>Copy &amp;Layer</source>
         <translation>レイヤーをコピー(&amp;L)</translation>
     </message>
     <message>
-<<<<<<< HEAD
-        <location filename="../mainwindow.cpp" line="2198"/>
-=======
         <location filename="../mainwindow.cpp" line="2108"/>
->>>>>>> 24caa30f
         <source>Cu&amp;t Layer</source>
         <translation>レイヤーを切り取り(&amp;T)</translation>
     </message>
     <message>
-<<<<<<< HEAD
-        <location filename="../mainwindow.cpp" line="2202"/>
-=======
         <location filename="../mainwindow.cpp" line="2112"/>
->>>>>>> 24caa30f
         <source>Paste &amp;From File...</source>
         <translation>ファイルから貼り付け(&amp;F)...</translation>
     </message>
     <message>
-<<<<<<< HEAD
-        <location filename="../mainwindow.cpp" line="2203"/>
-=======
         <location filename="../mainwindow.cpp" line="2113"/>
->>>>>>> 24caa30f
         <source>Delete Empty Annotations</source>
         <translation>空の注釈を削除</translation>
     </message>
     <message>
-<<<<<<< HEAD
-        <location filename="../mainwindow.cpp" line="2204"/>
-=======
         <location filename="../mainwindow.cpp" line="2114"/>
->>>>>>> 24caa30f
         <source>Resi&amp;ze Canvas...</source>
         <translation>キャンバスのサイズを変更(&amp;Z)...</translation>
     </message>
     <message>
-<<<<<<< HEAD
-        <location filename="../mainwindow.cpp" line="2205"/>
-=======
         <location filename="../mainwindow.cpp" line="2115"/>
->>>>>>> 24caa30f
         <location filename="../widgets/macmenu.cpp" line="62"/>
         <source>Prefere&amp;nces</source>
         <translation>設定(&amp;N)</translation>
     </message>
     <message>
-<<<<<<< HEAD
-        <location filename="../mainwindow.cpp" line="2207"/>
-=======
         <location filename="../mainwindow.cpp" line="2117"/>
->>>>>>> 24caa30f
         <source>Select &amp;All</source>
         <translation>すべて選択(&amp;A)</translation>
     </message>
     <message>
-<<<<<<< HEAD
-        <location filename="../mainwindow.cpp" line="2300"/>
-=======
         <location filename="../mainwindow.cpp" line="2210"/>
->>>>>>> 24caa30f
         <source>Edit Tools</source>
         <translation>編集ツール</translation>
     </message>
     <message>
-<<<<<<< HEAD
-        <location filename="../mainwindow.cpp" line="2323"/>
-=======
         <location filename="../mainwindow.cpp" line="2233"/>
->>>>>>> 24caa30f
         <source>Zoom &amp;In</source>
         <translation>ズームイン(&amp;I)</translation>
     </message>
     <message>
-<<<<<<< HEAD
-        <location filename="../mainwindow.cpp" line="2324"/>
-=======
         <location filename="../mainwindow.cpp" line="2234"/>
->>>>>>> 24caa30f
         <source>Zoom &amp;Out</source>
         <translation>ズームアウト(&amp;O)</translation>
     </message>
     <message>
-<<<<<<< HEAD
-        <location filename="../mainwindow.cpp" line="2325"/>
-=======
         <location filename="../mainwindow.cpp" line="2235"/>
->>>>>>> 24caa30f
         <source>&amp;Normal Size</source>
         <translation>通常のサイズ(&amp;N)</translation>
     </message>
     <message>
-<<<<<<< HEAD
-        <location filename="../mainwindow.cpp" line="2326"/>
-=======
         <location filename="../mainwindow.cpp" line="2236"/>
->>>>>>> 24caa30f
         <source>&amp;Reset Rotation</source>
         <translation>回転をリセット(&amp;R)</translation>
     </message>
     <message>
-<<<<<<< HEAD
-        <location filename="../mainwindow.cpp" line="2327"/>
-=======
         <location filename="../mainwindow.cpp" line="2237"/>
->>>>>>> 24caa30f
         <source>Rotate to 90°</source>
         <translation>90° 回転</translation>
     </message>
     <message>
-<<<<<<< HEAD
-        <location filename="../mainwindow.cpp" line="2328"/>
-=======
         <location filename="../mainwindow.cpp" line="2238"/>
->>>>>>> 24caa30f
         <source>Rotate to 180°</source>
         <translation>180° 回転</translation>
     </message>
     <message>
-<<<<<<< HEAD
-        <location filename="../mainwindow.cpp" line="2329"/>
-=======
         <location filename="../mainwindow.cpp" line="2239"/>
->>>>>>> 24caa30f
         <source>Rotate to 270°</source>
         <translation>270° 回転</translation>
     </message>
     <message>
-<<<<<<< HEAD
-        <location filename="../mainwindow.cpp" line="2335"/>
-=======
         <location filename="../mainwindow.cpp" line="2245"/>
->>>>>>> 24caa30f
         <source>Show &amp;Annotations</source>
         <translation>注釈を表示(&amp;A)</translation>
     </message>
     <message>
-<<<<<<< HEAD
-        <location filename="../mainwindow.cpp" line="2349"/>
-=======
         <location filename="../mainwindow.cpp" line="2259"/>
->>>>>>> 24caa30f
         <source>&amp;Full Screen</source>
         <translation>フルスクリーン(&amp;F)</translation>
     </message>
     <message>
-<<<<<<< HEAD
-        <location filename="../mainwindow.cpp" line="2459"/>
-=======
         <location filename="../mainwindow.cpp" line="2369"/>
->>>>>>> 24caa30f
         <source>Lo&amp;ck the Board</source>
         <translation>ドローイングボードをロック(&amp;C)</translation>
     </message>
     <message>
-<<<<<<< HEAD
-        <location filename="../mainwindow.cpp" line="2460"/>
-=======
         <location filename="../mainwindow.cpp" line="2370"/>
->>>>>>> 24caa30f
         <source>Lock Layer Controls</source>
         <translation>レイヤー操作をロック</translation>
     </message>
     <message>
-<<<<<<< HEAD
-        <location filename="../mainwindow.cpp" line="2461"/>
-=======
         <location filename="../mainwindow.cpp" line="2371"/>
->>>>>>> 24caa30f
         <source>&amp;Deny Joins</source>
         <translation>参加を拒否(&amp;D)</translation>
     </message>
     <message>
-<<<<<<< HEAD
-        <location filename="../mainwindow.cpp" line="2463"/>
-=======
         <location filename="../mainwindow.cpp" line="2373"/>
->>>>>>> 24caa30f
         <source>Change &amp;Title...</source>
         <translation>タイトルを変更(&amp;T)...</translation>
     </message>
     <message>
-<<<<<<< HEAD
-        <location filename="../mainwindow.cpp" line="2492"/>
-=======
         <location filename="../mainwindow.cpp" line="2402"/>
->>>>>>> 24caa30f
         <source>Draw with hard edged strokes</source>
         <translation>エッジのくっきりしたストロークで描画</translation>
     </message>
     <message>
-<<<<<<< HEAD
-        <location filename="../mainwindow.cpp" line="2493"/>
-=======
         <location filename="../mainwindow.cpp" line="2403"/>
->>>>>>> 24caa30f
         <source>&amp;Brush</source>
         <translation>ブラシ(&amp;B)</translation>
     </message>
     <message>
-<<<<<<< HEAD
-        <location filename="../mainwindow.cpp" line="2493"/>
-=======
         <location filename="../mainwindow.cpp" line="2403"/>
->>>>>>> 24caa30f
         <source>Draw with smooth strokes</source>
         <translation>エッジのなめらかなストロークで描画</translation>
     </message>
     <message>
-<<<<<<< HEAD
-        <location filename="../mainwindow.cpp" line="2495"/>
-=======
         <location filename="../mainwindow.cpp" line="2405"/>
->>>>>>> 24caa30f
         <source>&amp;Eraser</source>
         <translation>消しゴム(&amp;E)</translation>
     </message>
     <message>
-<<<<<<< HEAD
-        <location filename="../mainwindow.cpp" line="2495"/>
-=======
         <location filename="../mainwindow.cpp" line="2405"/>
->>>>>>> 24caa30f
         <source>Erase layer content</source>
         <translation>レイヤーの内容を消去</translation>
     </message>
     <message>
-<<<<<<< HEAD
-        <location filename="../mainwindow.cpp" line="2502"/>
-=======
         <location filename="../mainwindow.cpp" line="2412"/>
->>>>>>> 24caa30f
         <source>Pick colors from the image</source>
         <translation>画像から色を抽出</translation>
     </message>
     <message>
-<<<<<<< HEAD
-        <location filename="../mainwindow.cpp" line="2502"/>
-=======
         <location filename="../mainwindow.cpp" line="2412"/>
->>>>>>> 24caa30f
         <source>&amp;Color Picker</source>
         <translation>カラーピッカー(&amp;C)</translation>
     </message>
     <message>
-<<<<<<< HEAD
-        <location filename="../mainwindow.cpp" line="2496"/>
-=======
         <location filename="../mainwindow.cpp" line="2406"/>
->>>>>>> 24caa30f
         <source>&amp;Line</source>
         <translation>直線(&amp;L)</translation>
     </message>
     <message>
-<<<<<<< HEAD
-        <location filename="../mainwindow.cpp" line="2219"/>
-=======
         <location filename="../mainwindow.cpp" line="2129"/>
->>>>>>> 24caa30f
         <source>Delete</source>
         <translation>削除</translation>
     </message>
     <message>
-<<<<<<< HEAD
-        <location filename="../mainwindow.cpp" line="2220"/>
-=======
         <location filename="../mainwindow.cpp" line="2130"/>
->>>>>>> 24caa30f
         <source>Fill selection</source>
         <translation>選択範囲を塗りつぶす</translation>
     </message>
     <message>
-<<<<<<< HEAD
-        <location filename="../mainwindow.cpp" line="2221"/>
-=======
         <location filename="../mainwindow.cpp" line="2131"/>
->>>>>>> 24caa30f
         <source>Recolor selection</source>
         <translation>選択範囲を色替え</translation>
     </message>
     <message>
-<<<<<<< HEAD
-        <location filename="../mainwindow.cpp" line="2222"/>
-=======
         <location filename="../mainwindow.cpp" line="2132"/>
->>>>>>> 24caa30f
         <source>Color erase selection</source>
         <translation>選択範囲を色消しゴムで消去</translation>
     </message>
     <message>
-<<<<<<< HEAD
-        <location filename="../mainwindow.cpp" line="2496"/>
-=======
         <location filename="../mainwindow.cpp" line="2406"/>
->>>>>>> 24caa30f
         <source>Draw straight lines</source>
         <translation>直線を描画</translation>
     </message>
     <message>
-<<<<<<< HEAD
-        <location filename="../mainwindow.cpp" line="2497"/>
-=======
         <location filename="../mainwindow.cpp" line="2407"/>
->>>>>>> 24caa30f
         <source>&amp;Rectangle</source>
         <translation>矩形(&amp;R)</translation>
     </message>
     <message>
-<<<<<<< HEAD
-        <location filename="../mainwindow.cpp" line="2497"/>
-=======
         <location filename="../mainwindow.cpp" line="2407"/>
->>>>>>> 24caa30f
         <source>Draw unfilled squares and rectangles</source>
         <translation>矩形 (塗りつぶしなし) を描画</translation>
     </message>
     <message>
-<<<<<<< HEAD
-        <location filename="../mainwindow.cpp" line="2498"/>
-=======
         <location filename="../mainwindow.cpp" line="2408"/>
->>>>>>> 24caa30f
         <source>&amp;Ellipse</source>
         <translation>楕円(&amp;E)</translation>
     </message>
     <message>
-<<<<<<< HEAD
-        <location filename="../mainwindow.cpp" line="2498"/>
-=======
         <location filename="../mainwindow.cpp" line="2408"/>
->>>>>>> 24caa30f
         <source>Draw unfilled circles and ellipses</source>
         <translation>円 (塗りつぶしなし) を描画</translation>
     </message>
     <message>
-<<<<<<< HEAD
-        <location filename="../mainwindow.cpp" line="2499"/>
-=======
         <location filename="../mainwindow.cpp" line="2409"/>
->>>>>>> 24caa30f
         <source>&amp;Flood Fill</source>
         <translation>塗りつぶす(&amp;F)</translation>
     </message>
     <message>
-<<<<<<< HEAD
-        <location filename="../mainwindow.cpp" line="2500"/>
-=======
         <location filename="../mainwindow.cpp" line="2410"/>
->>>>>>> 24caa30f
         <source>&amp;Annotation</source>
         <translation>注釈(&amp;A)</translation>
     </message>
     <message>
-<<<<<<< HEAD
-        <location filename="../mainwindow.cpp" line="2500"/>
-=======
         <location filename="../mainwindow.cpp" line="2410"/>
->>>>>>> 24caa30f
         <source>Add text to the picture</source>
         <translation>画像にテキストを追加</translation>
     </message>
     <message>
-<<<<<<< HEAD
-        <location filename="../mainwindow.cpp" line="2503"/>
-=======
         <location filename="../mainwindow.cpp" line="2413"/>
->>>>>>> 24caa30f
         <source>Point out things on the canvas</source>
         <translation>キャンバス上の場所を指し示す</translation>
     </message>
     <message>
-<<<<<<< HEAD
-        <location filename="../mainwindow.cpp" line="2503"/>
-=======
         <location filename="../mainwindow.cpp" line="2413"/>
->>>>>>> 24caa30f
         <source>&amp;Laser Pointer</source>
         <translation>レーザーポインター(&amp;L)</translation>
     </message>
     <message>
-<<<<<<< HEAD
-        <location filename="../mainwindow.cpp" line="2504"/>
-=======
         <location filename="../mainwindow.cpp" line="2414"/>
->>>>>>> 24caa30f
         <source>&amp;Select (Rectangular)</source>
         <translation>選択 (矩形)(&amp;S)</translation>
     </message>
     <message>
-<<<<<<< HEAD
-        <location filename="../mainwindow.cpp" line="2505"/>
-=======
         <location filename="../mainwindow.cpp" line="2415"/>
->>>>>>> 24caa30f
         <source>&amp;Select (Free-Form)</source>
         <translation>選択 (自由形状)(&amp;S)</translation>
     </message>
     <message>
-<<<<<<< HEAD
-        <location filename="../mainwindow.cpp" line="2505"/>
-=======
         <location filename="../mainwindow.cpp" line="2415"/>
->>>>>>> 24caa30f
         <source>Select a free-form area for copying</source>
         <translation>範囲を自由な形状で指定して選択</translation>
     </message>
     <message>
-<<<<<<< HEAD
-        <location filename="../mainwindow.cpp" line="2506"/>
-=======
         <location filename="../mainwindow.cpp" line="2416"/>
->>>>>>> 24caa30f
         <source>&amp;Mark</source>
         <translation>マーカーを追加(&amp;M)</translation>
     </message>
     <message>
-<<<<<<< HEAD
-        <location filename="../mainwindow.cpp" line="2506"/>
-=======
         <location filename="../mainwindow.cpp" line="2416"/>
->>>>>>> 24caa30f
         <source>Leave a marker to find this spot on the recording</source>
         <translation>セッション記録から現在の位置を検索するためのマーカーを追加</translation>
     </message>
     <message>
-<<<<<<< HEAD
-        <location filename="../mainwindow.cpp" line="2524"/>
-=======
         <location filename="../mainwindow.cpp" line="2434"/>
->>>>>>> 24caa30f
         <source>&amp;Tools</source>
         <translation>ツール(&amp;T)</translation>
     </message>
     <message>
-<<<<<<< HEAD
-        <location filename="../mainwindow.cpp" line="2529"/>
-=======
         <location filename="../mainwindow.cpp" line="2439"/>
->>>>>>> 24caa30f
         <source>&amp;Shortcuts</source>
         <translation>ショートカット(&amp;S)</translation>
     </message>
     <message>
-<<<<<<< HEAD
-        <location filename="../mainwindow.cpp" line="2580"/>
-=======
         <location filename="../mainwindow.cpp" line="2488"/>
->>>>>>> 24caa30f
         <location filename="../widgets/macmenu.cpp" line="95"/>
         <source>&amp;Homepage</source>
         <translation>ホームページ(&amp;H)</translation>
     </message>
     <message>
-<<<<<<< HEAD
-        <location filename="../mainwindow.cpp" line="2581"/>
-=======
         <location filename="../mainwindow.cpp" line="2489"/>
->>>>>>> 24caa30f
         <location filename="../widgets/macmenu.cpp" line="96"/>
         <source>&amp;About Drawpile</source>
         <translation>Drawpile について(&amp;A)</translation>
     </message>
     <message>
-<<<<<<< HEAD
-        <location filename="../mainwindow.cpp" line="2582"/>
-=======
         <location filename="../mainwindow.cpp" line="2490"/>
->>>>>>> 24caa30f
         <location filename="../widgets/macmenu.cpp" line="98"/>
         <source>About &amp;Qt</source>
         <translation>&amp;Qt について</translation>
     </message>
     <message>
-<<<<<<< HEAD
-        <location filename="../mainwindow.cpp" line="2588"/>
-=======
         <location filename="../mainwindow.cpp" line="2496"/>
->>>>>>> 24caa30f
         <location filename="../widgets/macmenu.cpp" line="93"/>
         <source>&amp;Help</source>
         <translation>ヘルプ(&amp;H)</translation>
@@ -2306,107 +1662,163 @@
 <context>
     <name>PlaybackDialog</name>
     <message>
-        <location filename="../qml/PlaybackDialog.qml" line="156"/>
+        <location filename="../ui/playback.ui" line="78"/>
+        <source>Play</source>
+        <translation>再生</translation>
+    </message>
+    <message>
+        <location filename="../ui/playback.ui" line="101"/>
+        <source>Step</source>
+        <translation>コマ送り</translation>
+    </message>
+    <message>
+        <location filename="../ui/playback.ui" line="121"/>
+        <source>Skip stroke</source>
+        <translation>ストロークをスキップ</translation>
+    </message>
+    <message>
+        <location filename="../ui/playback.ui" line="148"/>
+        <source>Speed:</source>
+        <translation>速度:</translation>
+    </message>
+    <message>
+        <location filename="../ui/playback.ui" line="180"/>
+        <source>Max. pause:</source>
+        <translation>中断 (最大):</translation>
+    </message>
+    <message>
+        <location filename="../ui/playback.ui" line="187"/>
+        <source>s</source>
+        <comment>seconds</comment>
+        <translation>秒</translation>
+    </message>
+    <message>
+        <location filename="../ui/playback.ui" line="216"/>
         <source>Stop on markers</source>
         <translation>マーカーで停止</translation>
     </message>
     <message>
-        <location filename="../qml/PlaybackDialog.qml" line="201"/>
+        <location filename="../ui/playback.ui" line="226"/>
+        <source>Small player</source>
+        <translation>小さなプレーヤー</translation>
+    </message>
+    <message>
+        <location filename="../ui/playback.ui" line="14"/>
+        <source>Playback</source>
+        <translation>再生</translation>
+    </message>
+    <message>
+        <location filename="../ui/playback.ui" line="308"/>
+        <source>Build Index</source>
+        <translation>インデックスを構築</translation>
+    </message>
+    <message>
+        <location filename="../ui/playback.ui" line="318"/>
+        <location filename="../ui/playback.ui" line="463"/>
         <source>Filter...</source>
         <translation>フィルタ...</translation>
     </message>
     <message>
-        <location filename="../qml/PlaybackDialog.qml" line="367"/>
+        <location filename="../ui/playback.ui" line="358"/>
+        <source>Snapshots:</source>
+        <translation>スナップショット:</translation>
+    </message>
+    <message>
+        <location filename="../ui/playback.ui" line="365"/>
+        <source>Previous snapshot</source>
+        <translation>前のスナップショット</translation>
+    </message>
+    <message>
+        <location filename="../ui/playback.ui" line="379"/>
+        <source>Next snapshot</source>
+        <translation>次のスナップショット</translation>
+    </message>
+    <message>
+        <location filename="../ui/playback.ui" line="393"/>
+        <source>Markers:</source>
+        <translation>マーカー:</translation>
+    </message>
+    <message>
+        <location filename="../ui/playback.ui" line="449"/>
+        <source>Mark</source>
+        <translation>マーカーを追加</translation>
+    </message>
+    <message>
+        <location filename="../ui/playback.ui" line="517"/>
         <source>Frame:</source>
         <translation>フレーム:</translation>
     </message>
     <message>
-        <location filename="../qml/PlaybackDialog.qml" line="369"/>
+        <location filename="../ui/playback.ui" line="549"/>
         <source>Time:</source>
         <translation>時間:</translation>
     </message>
     <message>
-        <location filename="../qml/PlaybackDialog.qml" line="116"/>
-        <source>Speed</source>
-        <translation>速度</translation>
-    </message>
-    <message>
-        <location filename="../qml/PlaybackDialog.qml" line="151"/>
-        <source>Markers</source>
-        <translation>マーカー</translation>
-    </message>
-    <message>
-        <location filename="../qml/PlaybackDialog.qml" line="164"/>
-        <source>Add here</source>
-        <translation>ここに追加</translation>
-    </message>
-    <message>
-        <location filename="../qml/PlaybackDialog.qml" line="315"/>
-        <source>Build index</source>
+        <location filename="../ui/playback.ui" line="597"/>
+        <source>Automatically save a frame at each step</source>
         <translation type="unfinished"></translation>
     </message>
     <message>
-        <location filename="../qml/PlaybackDialog.qml" line="355"/>
-        <source>Export video...</source>
-        <translation>動画にエクスポート...</translation>
-    </message>
-    <message>
-        <location filename="../qml/PlaybackDialog.qml" line="376"/>
+        <location filename="../ui/playback.ui" line="600"/>
         <source>Autosave</source>
         <translation>自動保存</translation>
     </message>
     <message>
-        <location filename="../qml/PlaybackDialog.qml" line="386"/>
+        <location filename="../ui/playback.ui" line="610"/>
         <source>Save frame</source>
         <translation>フレームを保存</translation>
     </message>
     <message>
-        <location filename="../qml/PlaybackDialog.qml" line="390"/>
+        <location filename="../ui/playback.ui" line="617"/>
         <source>Stop</source>
         <translation>停止</translation>
     </message>
+    <message>
+        <location filename="../ui/playback.ui" line="656"/>
+        <source>Export Video...</source>
+        <translation>動画にエクスポート...</translation>
+    </message>
 </context>
 <context>
     <name>QApplication</name>
     <message>
-<<<<<<< HEAD
-        <location filename="../dialogs/settingsdialog.cpp" line="91"/>
-        <location filename="../dialogs/settingsdialog.cpp" line="438"/>
-        <location filename="../dialogs/videoexportdialog.cpp" line="97"/>
-=======
         <location filename="../dialogs/settingsdialog.cpp" line="87"/>
         <location filename="../dialogs/settingsdialog.cpp" line="445"/>
         <location filename="../dialogs/videoexportdialog.cpp" line="101"/>
->>>>>>> 24caa30f
         <source>All files (*)</source>
         <translation>すべてのファイル (*)</translation>
     </message>
     <message>
-        <location filename="../canvas/loader.cpp" line="49"/>
+        <location filename="../loader.cpp" line="49"/>
         <source>Background</source>
         <translation>背景</translation>
     </message>
     <message>
-        <location filename="../canvas/loader.cpp" line="50"/>
+        <location filename="../loader.cpp" line="50"/>
         <source>Foreground</source>
         <translation>前景</translation>
     </message>
     <message>
-        <location filename="../canvas/loader.cpp" line="68"/>
+        <location filename="../loader.cpp" line="68"/>
         <source>Drawpile does not support all the features used in this OpenRaster file. Saving this file may result in data loss.
 </source>
         <translation>Drawpile はこの OpenRaster ファイルで使用されている機能を一部サポートしていません。保存時にデータの損失が発生する場合があります。
 </translation>
     </message>
     <message>
-        <location filename="../canvas/loader.cpp" line="70"/>
+        <location filename="../loader.cpp" line="70"/>
         <source>Application specific extensions are used</source>
         <translation>アプリケーション固有の拡張機能が使用されています</translation>
     </message>
     <message>
-        <location filename="../canvas/loader.cpp" line="72"/>
+        <location filename="../loader.cpp" line="72"/>
         <source>Nested layers are not fully supported.</source>
         <translation>入れ子レイヤーは完全にサポートされていません。</translation>
+    </message>
+    <message>
+        <location filename="../loader.cpp" line="73"/>
+        <source>Partially supported OpenRaster</source>
+        <translation>OpenRaster の一部機能のみサポートしています</translation>
     </message>
     <message>
         <location filename="../utils/networkaccess.cpp" line="90"/>
@@ -2414,22 +1826,10 @@
         <translation type="unfinished"></translation>
     </message>
     <message>
-<<<<<<< HEAD
-        <location filename="../mainwindow.cpp" line="545"/>
-        <source>Warning</source>
-        <translation type="unfinished"></translation>
-    </message>
-    <message>
-        <location filename="../mainwindow.cpp" line="1001"/>
-        <location filename="../mainwindow.cpp" line="1111"/>
-        <location filename="../mainwindow.cpp" line="1216"/>
-        <location filename="../mainwindow.cpp" line="1838"/>
-=======
         <location filename="../mainwindow.cpp" line="924"/>
         <location filename="../mainwindow.cpp" line="1034"/>
         <location filename="../mainwindow.cpp" line="1140"/>
         <location filename="../mainwindow.cpp" line="1757"/>
->>>>>>> 24caa30f
         <source>All Files (*)</source>
         <translation>すべてのファイル (*)</translation>
     </message>
@@ -2954,29 +2354,52 @@
         <translation>打ち消し線</translation>
     </message>
     <message>
-        <location filename="../ui/textsettings.ui" line="305"/>
-        <source>Annotation content</source>
-        <translation>注釈の内容を入力</translation>
-    </message>
-    <message>
-        <location filename="../ui/textsettings.ui" line="314"/>
+        <location filename="../ui/textsettings.ui" line="310"/>
         <source>Merge the text onto the current layer</source>
         <translation>テキストを現在のレイヤーに統合</translation>
     </message>
     <message>
-        <location filename="../ui/textsettings.ui" line="317"/>
+        <location filename="../ui/textsettings.ui" line="313"/>
         <source>Merge</source>
         <translation>統合</translation>
     </message>
     <message>
-        <location filename="../ui/textsettings.ui" line="324"/>
+        <location filename="../ui/textsettings.ui" line="320"/>
         <source>Delete this annotation</source>
         <translation>この注釈を削除</translation>
     </message>
     <message>
-        <location filename="../ui/textsettings.ui" line="327"/>
+        <location filename="../ui/textsettings.ui" line="323"/>
         <source>Remove</source>
         <translation>削除</translation>
+    </message>
+</context>
+<context>
+    <name>TinyPlayer</name>
+    <message>
+        <location filename="../ui/tinyplayer.ui" line="88"/>
+        <source>Previous marker</source>
+        <translation>前のマーカー</translation>
+    </message>
+    <message>
+        <location filename="../ui/tinyplayer.ui" line="108"/>
+        <source>Play</source>
+        <translation>再生</translation>
+    </message>
+    <message>
+        <location filename="../ui/tinyplayer.ui" line="131"/>
+        <source>Step</source>
+        <translation>コマ送り</translation>
+    </message>
+    <message>
+        <location filename="../ui/tinyplayer.ui" line="151"/>
+        <source>Skip stroke</source>
+        <translation>ストロークをスキップ</translation>
+    </message>
+    <message>
+        <location filename="../ui/tinyplayer.ui" line="171"/>
+        <source>Next marker</source>
+        <translation>次のマーカー</translation>
     </message>
 </context>
 <context>
@@ -3251,7 +2674,7 @@
 <context>
     <name>dialogs::HostDialog</name>
     <message>
-        <location filename="../dialogs/hostdialog.cpp" line="44"/>
+        <location filename="../dialogs/hostdialog.cpp" line="46"/>
         <source>Host</source>
         <translation>ホスト</translation>
     </message>
@@ -3306,50 +2729,95 @@
 <context>
     <name>dialogs::PlaybackDialog</name>
     <message>
-        <location filename="../dialogs/playbackdialog.cpp" line="208"/>
+        <location filename="../dialogs/playbackdialog.cpp" line="76"/>
+        <source>Compressed recording</source>
+        <translation>セッション記録を圧縮しました</translation>
+    </message>
+    <message>
+        <location filename="../dialogs/playbackdialog.cpp" line="499"/>
         <source>Marker text</source>
         <translation>マーカーテキスト</translation>
     </message>
     <message>
-        <location filename="../dialogs/playbackdialog.cpp" line="208"/>
+        <location filename="../dialogs/playbackdialog.cpp" line="499"/>
         <source>Mark Position</source>
         <translation>マーカー位置</translation>
     </message>
     <message>
-        <location filename="../dialogs/playbackdialog.cpp" line="53"/>
-        <source>Playback</source>
-        <translation>再生</translation>
-    </message>
-    <message>
-        <location filename="../dialogs/playbackdialog.cpp" line="117"/>
+        <location filename="../dialogs/playbackdialog.cpp" line="519"/>
+        <source>Recording ended</source>
+        <translation>セッションの記録を終了しました</translation>
+    </message>
+    <message>
+        <location filename="../dialogs/playbackdialog.cpp" line="594"/>
+        <source>%1 m. %2 s.</source>
+        <translation>%1 分 %2 秒</translation>
+    </message>
+    <message>
+        <location filename="../dialogs/playbackdialog.cpp" line="596"/>
+        <source>%1 s.</source>
+        <translation>%1 秒</translation>
+    </message>
+    <message>
+        <location filename="../dialogs/playbackdialog.cpp" line="618"/>
+        <source>Video error</source>
+        <translation>動画のエラー</translation>
+    </message>
+    <message>
+        <location filename="../dialogs/playbackdialog.cpp" line="650"/>
         <source>This recording was made with a different Drawpile version (%1) and may appear differently</source>
         <translation>このセッション記録は、現在お使いのものとは異なるバージョン (%1) の Drawpile で作成されたため、表示が異なる場合があります</translation>
     </message>
     <message>
-        <location filename="../dialogs/playbackdialog.cpp" line="120"/>
+        <location filename="../dialogs/playbackdialog.cpp" line="653"/>
         <source>This recording was made with a newer Drawpile version (%1) which might not be compatible</source>
         <translation>このセッション記録は、現在お使いのものよりも新しいバージョン (%1) の Drawpile で作成されたため、互換性がない可能性があります</translation>
     </message>
     <message>
-        <location filename="../dialogs/playbackdialog.cpp" line="123"/>
+        <location filename="../dialogs/playbackdialog.cpp" line="656"/>
         <source>Recording is incompatible. This recording was made with Drawpile version %1.</source>
         <translation>セッション記録に互換性がありません。このセッション記録は Drawpile バージョン %1 で作成されました。</translation>
     </message>
     <message>
-        <location filename="../dialogs/playbackdialog.cpp" line="127"/>
+        <location filename="../dialogs/playbackdialog.cpp" line="660"/>
         <source>Selected file is not a Drawpile recording</source>
         <translation>選択したファイルは Drawpile のセッション記録ではありません</translation>
     </message>
     <message>
-        <location filename="../dialogs/playbackdialog.cpp" line="131"/>
+        <location filename="../dialogs/playbackdialog.cpp" line="664"/>
         <source>Cannot read file: %1</source>
         <translation>ファイル %1 を読み込めません</translation>
     </message>
     <message>
-        <location filename="../dialogs/playbackdialog.cpp" line="138"/>
-        <location filename="../dialogs/playbackdialog.cpp" line="141"/>
+        <location filename="../dialogs/playbackdialog.cpp" line="671"/>
+        <location filename="../dialogs/playbackdialog.cpp" line="674"/>
         <source>Open Recording</source>
         <translation>セッション記録を開く</translation>
+    </message>
+    <message>
+        <location filename="../dialogs/playbackdialog.cpp" line="719"/>
+        <source>Jump To</source>
+        <translation>ジャンプ</translation>
+    </message>
+    <message>
+        <location filename="../dialogs/playbackdialog.cpp" line="694"/>
+        <source>Cannot index compressed recordings.</source>
+        <translation>圧縮されたセッション記録をインデクシングできません。</translation>
+    </message>
+    <message>
+        <location filename="../dialogs/playbackdialog.cpp" line="701"/>
+        <source>Index not yet generated</source>
+        <translation>インデックスはまだ生成されていません</translation>
+    </message>
+    <message>
+        <location filename="../dialogs/playbackdialog.cpp" line="709"/>
+        <source>Error loading index!</source>
+        <translation>インデックスの読み込み中のエラー！</translation>
+    </message>
+    <message>
+        <location filename="../dialogs/playbackdialog.cpp" line="776"/>
+        <source>Error</source>
+        <translation>エラー</translation>
     </message>
 </context>
 <context>
@@ -3381,20 +2849,16 @@
 <context>
     <name>dialogs::SessionListingDialog</name>
     <message numerus="yes">
-        <location filename="../dialogs/sessionlistingdialog.cpp" line="69"/>
+        <location filename="../dialogs/sessionlistingdialog.cpp" line="74"/>
         <source>%n age restricted session(s) hidden.</source>
-        <translation type="unfinished">
-            <numerusform></numerusform>
+        <translation>
+            <numerusform>%n 個の年齢制限付きセッションが非表示になっています。</numerusform>
         </translation>
     </message>
     <message>
-<<<<<<< HEAD
-        <location filename="../dialogs/sessionlistingdialog.cpp" line="146"/>
-=======
         <location filename="../dialogs/sessionlistingdialog.cpp" line="152"/>
->>>>>>> 24caa30f
         <source>Show age restricted sessions?</source>
-        <translation type="unfinished"></translation>
+        <translation>年齢制限付きセッションを表示しますか？</translation>
     </message>
 </context>
 <context>
@@ -3471,6 +2935,24 @@
     </message>
 </context>
 <context>
+    <name>dialogs::TinyPlayer</name>
+    <message>
+        <location filename="../dialogs/tinyplayer.cpp" line="73"/>
+        <source>Normal Player</source>
+        <translation>通常のプレーヤー</translation>
+    </message>
+    <message>
+        <location filename="../dialogs/tinyplayer.cpp" line="75"/>
+        <source>Previous Snapshot</source>
+        <translation>前のスナップショット</translation>
+    </message>
+    <message>
+        <location filename="../dialogs/tinyplayer.cpp" line="76"/>
+        <source>Next Snapshot</source>
+        <translation>次のスナップショット</translation>
+    </message>
+</context>
+<context>
     <name>dialogs::VideoExportDialog</name>
     <message>
         <location filename="../dialogs/videoexportdialog.cpp" line="72"/>
@@ -3483,29 +2965,29 @@
         <translation>カスタム:</translation>
     </message>
     <message>
-        <location filename="../dialogs/videoexportdialog.cpp" line="95"/>
+        <location filename="../dialogs/videoexportdialog.cpp" line="99"/>
         <source>Select soundtrack</source>
         <translation>サウンドトラックを選択</translation>
     </message>
     <message>
-        <location filename="../dialogs/videoexportdialog.cpp" line="96"/>
+        <location filename="../dialogs/videoexportdialog.cpp" line="100"/>
         <source>Sound files (%1)</source>
         <translation>音声ファイル (%1)</translation>
     </message>
     <message>
-        <location filename="../dialogs/videoexportdialog.cpp" line="221"/>
+        <location filename="../dialogs/videoexportdialog.cpp" line="229"/>
         <source>Select output directory</source>
         <translation>出力ディレクトリを選択</translation>
     </message>
     <message>
-        <location filename="../dialogs/videoexportdialog.cpp" line="253"/>
-        <location filename="../dialogs/videoexportdialog.cpp" line="277"/>
+        <location filename="../dialogs/videoexportdialog.cpp" line="261"/>
+        <location filename="../dialogs/videoexportdialog.cpp" line="285"/>
         <source>Export video</source>
-        <translation>動画にエクスポート</translation>
-    </message>
-    <message>
-        <location filename="../dialogs/videoexportdialog.cpp" line="253"/>
-        <location filename="../dialogs/videoexportdialog.cpp" line="277"/>
+        <translation>動画をエクスポート</translation>
+    </message>
+    <message>
+        <location filename="../dialogs/videoexportdialog.cpp" line="261"/>
+        <location filename="../dialogs/videoexportdialog.cpp" line="285"/>
         <source>%1 files (*%2)</source>
         <translation>%1 ファイル (*%2)</translation>
     </message>
@@ -3542,7 +3024,7 @@
 <context>
     <name>docks::InputSettings</name>
     <message>
-        <location filename="../docks/inputsettingsdock.cpp" line="34"/>
+        <location filename="../docks/inputsettingsdock.cpp" line="35"/>
         <source>Input</source>
         <translation>入力</translation>
     </message>
@@ -3555,12 +3037,12 @@
         <translation>このレイヤーをロック</translation>
     </message>
     <message>
-        <location filename="../docks/layeraclmenu.cpp" line="31"/>
+        <location filename="../docks/layeraclmenu.cpp" line="34"/>
         <source>Exclusive access:</source>
         <translation>排他的アクセス:</translation>
     </message>
     <message>
-        <location filename="../docks/layeraclmenu.cpp" line="33"/>
+        <location filename="../docks/layeraclmenu.cpp" line="37"/>
         <source>Everyone can draw</source>
         <translation>全員に編集を許可</translation>
     </message>
@@ -3589,14 +3071,14 @@
     </message>
     <message>
         <location filename="../docks/layerlistdock.cpp" line="68"/>
-        <location filename="../docks/layerlistdock.cpp" line="395"/>
+        <location filename="../docks/layerlistdock.cpp" line="399"/>
         <source>Merge down</source>
         <translation>下へ統合</translation>
     </message>
     <message>
         <location filename="../docks/layerlistdock.cpp" line="69"/>
         <location filename="../docks/layerlistdock.cpp" line="81"/>
-        <location filename="../docks/layerlistdock.cpp" line="389"/>
+        <location filename="../docks/layerlistdock.cpp" line="393"/>
         <source>Delete</source>
         <translation>削除</translation>
     </message>
@@ -3631,35 +3113,43 @@
         <translation>番号を表示</translation>
     </message>
     <message>
-        <location filename="../docks/layerlistdock.cpp" line="297"/>
+        <location filename="../docks/layerlistdock.cpp" line="301"/>
         <source>Mode:</source>
         <translation>表示モード:</translation>
     </message>
     <message>
-        <location filename="../docks/layerlistdock.cpp" line="322"/>
-        <location filename="../docks/layerlistdock.cpp" line="342"/>
+        <location filename="../docks/layerlistdock.cpp" line="326"/>
+        <location filename="../docks/layerlistdock.cpp" line="346"/>
         <source>Layer</source>
         <translation>レイヤー</translation>
     </message>
     <message>
-        <location filename="../docks/layerlistdock.cpp" line="384"/>
+        <location filename="../docks/layerlistdock.cpp" line="388"/>
         <source>Delete layer</source>
         <translation>レイヤーを削除</translation>
     </message>
     <message>
-        <location filename="../docks/layerlistdock.cpp" line="385"/>
+        <location filename="../docks/layerlistdock.cpp" line="389"/>
         <source>Really delete &quot;%1&quot;?</source>
         <translation>本当に &quot;%1&quot; を削除しますか？</translation>
     </message>
     <message>
-        <location filename="../docks/layerlistdock.cpp" line="396"/>
+        <location filename="../docks/layerlistdock.cpp" line="400"/>
         <source>Press merge down to merge the layer with the first visible layer below instead of deleting.</source>
         <translation type="unfinished"></translation>
     </message>
     <message>
-        <location filename="../docks/layerlistdock.cpp" line="399"/>
+        <location filename="../docks/layerlistdock.cpp" line="403"/>
         <source>Cancel</source>
         <translation>キャンセル</translation>
+    </message>
+</context>
+<context>
+    <name>docks::Navigator</name>
+    <message>
+        <location filename="../docks/navigator.cpp" line="145"/>
+        <source>Navigator</source>
+        <translation>ナビゲーター</translation>
     </message>
 </context>
 <context>
@@ -3743,31 +3233,18 @@
 <context>
     <name>net::Client</name>
     <message>
-<<<<<<< HEAD
-        <location filename="../net/client.cpp" line="545"/>
-        <location filename="../net/client.cpp" line="587"/>
-=======
         <location filename="../net/client.cpp" line="557"/>
         <location filename="../net/client.cpp" line="608"/>
->>>>>>> 24caa30f
         <source>Server</source>
         <translation>サーバー</translation>
     </message>
     <message>
-<<<<<<< HEAD
-        <location filename="../net/client.cpp" line="578"/>
-=======
         <location filename="../net/client.cpp" line="599"/>
->>>>>>> 24caa30f
         <source>A server error occurred!</source>
         <translation>サーバーエラーが発生しました！</translation>
     </message>
     <message>
-<<<<<<< HEAD
-        <location filename="../net/client.cpp" line="580"/>
-=======
         <location filename="../net/client.cpp" line="601"/>
->>>>>>> 24caa30f
         <source>The server is shutting down!</source>
         <translation>このサーバーはシャットダウン中です！</translation>
     </message>
@@ -4067,39 +3544,6 @@
     </message>
 </context>
 <context>
-    <name>recording::PlaybackController</name>
-    <message>
-        <location filename="../recording/playbackcontroller.cpp" line="410"/>
-        <source>Cannot index compressed recordings.</source>
-        <translation>圧縮されたセッション記録をインデクシングできません。</translation>
-    </message>
-    <message>
-        <location filename="../recording/playbackcontroller.cpp" line="416"/>
-        <source>Index not yet generated</source>
-        <translation>インデックスはまだ生成されていません</translation>
-    </message>
-    <message>
-        <location filename="../recording/playbackcontroller.cpp" line="424"/>
-        <source>Error loading index!</source>
-        <translation>インデックス読み込み中のエラーです！</translation>
-    </message>
-    <message>
-        <location filename="../recording/playbackcontroller.cpp" line="569"/>
-        <source>%1 m. %2 s.</source>
-        <translation>%1 分 %2 秒</translation>
-    </message>
-    <message>
-        <location filename="../recording/playbackcontroller.cpp" line="571"/>
-        <source>%1 s.</source>
-        <translation>%1 秒</translation>
-    </message>
-    <message>
-        <location filename="../recording/playbackcontroller.cpp" line="619"/>
-        <source>Video error</source>
-        <translation>動画のエラー</translation>
-    </message>
-</context>
-<context>
     <name>sessionlisting::ListServerModel</name>
     <message>
         <location filename="../utils/listservermodel.cpp" line="187"/>
@@ -4136,16 +3580,24 @@
     </message>
 </context>
 <context>
+    <name>tools::AnnotationSettings</name>
+    <message>
+        <location filename="../tools/toolsettings.cpp" line="862"/>
+        <source>Annotation content</source>
+        <translation>注釈の内容を入力</translation>
+    </message>
+</context>
+<context>
     <name>tools::ColorPickerSettings</name>
     <message>
-        <location filename="../tools/toolsettings.cpp" line="758"/>
+        <location filename="../tools/toolsettings.cpp" line="764"/>
         <source>Size:</source>
         <translation>サイズ:</translation>
     </message>
     <message>
-        <location filename="../tools/toolsettings.cpp" line="778"/>
+        <location filename="../tools/toolsettings.cpp" line="784"/>
         <source>Pick from current layer only</source>
-        <translation>現在のレイヤーからのみ抽出</translation>
+        <translation>現在のレイヤーから抽出</translation>
     </message>
 </context>
 <context>
@@ -4303,7 +3755,7 @@
         <translation>現在お使いの ISP がキャリアグレード NAT を使用しているため、他のユーザーはあなたのコンピュータに直接接続できません。対処法については Drawpile のヘルプページをご覧ください。</translation>
     </message>
     <message>
-        <location filename="../widgets/netstatus.cpp" line="430"/>
+        <location filename="../widgets/netstatus.cpp" line="431"/>
         <source>Don&apos;t show this again</source>
         <translation>再び表示しない</translation>
     </message>
